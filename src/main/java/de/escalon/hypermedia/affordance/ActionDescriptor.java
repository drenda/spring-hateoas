--- conflicted
+++ resolved
@@ -1,305 +1,91 @@
 package de.escalon.hypermedia.affordance;
 
-<<<<<<< HEAD
-import de.escalon.hypermedia.action.Cardinality;
-
-=======
->>>>>>> 8ab0d190
 import java.util.Collection;
 import java.util.Map;
 
-import de.escalon.hypermedia.action.Action;
 import de.escalon.hypermedia.action.Cardinality;
-import org.springframework.util.Assert;
 
 /**
  * Represents a descriptor for a http method execution.
  * Created by Dietrich on 17.05.2015.
  */
-<<<<<<< HEAD
 public interface ActionDescriptor {
 
-    /**
-     * Gets action name. Could be used as form name.
-     * @return
-     */
-    String getActionName();
-
-    /**
-     * Gets method on uniform interface.
-     * @return
-     */
-    String getHttpMethod();
-
-    /**
-     * Gets names of path variables, if URL has variables.
-     * @return
-     */
-    Collection<String> getPathVariableNames();
-
-    /**
-     * Gets names of expected request headers, if any.
-     * @return
-     */
-    Collection<String> getRequestHeaderNames();
-
-    /**
-     * Gets names of expected request parameters, if any.
-     * @return
-     */
-    Collection<String> getRequestParamNames();
-
-    /**
-     * Gets action parameter by name.
-     * @param name
-     * @return
-     */
-    ActionInputParameter getActionInputParameter(String name);
-
-    /**
-     * Request body descriptor, if the action expects a complex request body.
-     * @return
-     */
-    ActionInputParameter getRequestBody();
-
-    /**
-     * Does the action expect a complex request body?
-     * @return
-     */
-    boolean hasRequestBody();
-
-    /**
-     * Gets well-defined semantic action type, e.g. http://schema.org/Action subtype.
-     * @return
-     */
-    String getSemanticActionType();
-
-    /**
-     * Gets required parameters.
-     * @return
-     */
-    Map<String, ActionInputParameter> getRequiredParameters();
-
-    /**
-     * Hints if the action response is a single object or a collection.
-     * @return cardinality
-     */
-    Cardinality getCardinality();
-=======
-public class ActionDescriptor implements AnnotatedParameters {
-
-	private String httpMethod;
-	private String actionName;
-
-	private String semanticActionType;
-	private Map<String, AnnotatedParameter> requestParams = new LinkedHashMap<String, AnnotatedParameter>();
-	private Map<String, AnnotatedParameter> pathVariables = new LinkedHashMap<String, AnnotatedParameter>();
-	private Map<String, AnnotatedParameter> requestHeaders = new LinkedHashMap<String, AnnotatedParameter>();
-
-	private AnnotatedParameter requestBody;
-	private Cardinality cardinality = Cardinality.SINGLE;
+	/**
+	 * Gets action name. Could be used as form name.
+	 *
+	 * @return
+	 */
+	String getActionName();
 
 	/**
-	 * Creates an {@link ActionDescriptor}.
+	 * Gets method on uniform interface.
 	 *
-	 * @param actionName name of the action, e.g. the method name of the handler method.
-	 * Can be used by an action representation, e.g. to identify the action using a form name.
-	 * @param httpMethod used during submit
+	 * @return
 	 */
-	public ActionDescriptor(String actionName, String httpMethod) {
-		Assert.notNull(actionName);
-		Assert.notNull(httpMethod);
-		this.httpMethod = httpMethod;
-		this.actionName = actionName;
-	}
-
+	String getHttpMethod();
 
 	/**
-	 * The name of the action, usually the method name of the handler method.
+	 * Gets names of path variables, if URL has variables.
 	 *
-	 * @return action name, never null
+	 * @return
 	 */
-	public String getActionName() {
-		return actionName;
-	}
+	Collection<String> getPathVariableNames();
 
 	/**
-	 * Gets the http method of this action.
+	 * Gets names of expected request headers, if any.
 	 *
-	 * @return method, never null
+	 * @return
 	 */
-	public String getHttpMethod() {
-		return httpMethod;
-	}
+	Collection<String> getRequestHeaderNames();
 
 	/**
-	 * Gets the path variable names.
+	 * Gets names of expected request parameters, if any.
 	 *
-	 * @return names or empty collection, never null
+	 * @return
 	 */
-	public Collection<String> getPathVariableNames() {
-		return pathVariables.keySet();
-	}
+	Collection<String> getRequestParamNames();
 
 	/**
-	 * Gets the request header names.
+	 * Gets action parameter by name.
 	 *
-	 * @return names or empty collection, never null
+	 * @param name
+	 * @return
 	 */
-	public Collection<String> getRequestHeaderNames() {
-		return requestHeaders.keySet();
-	}
+	ActionInputParameter getActionInputParameter(String name);
 
 	/**
-	 * Gets the request parameter (query param) names.
+	 * Request body descriptor, if the action expects a complex request body.
 	 *
-	 * @return names or empty collection, never null
+	 * @return
 	 */
-	public Collection<String> getRequestParamNames() {
-		return requestParams.keySet();
-	}
+	ActionInputParameter getRequestBody();
 
 	/**
-	 * Adds descriptor for request param.
+	 * Does the action expect a complex request body?
 	 *
-	 * @param annotatedParameter descriptor
-	 * @param key name of request param
+	 * @return
 	 */
-	public void addRequestParam(String key, AnnotatedParameter annotatedParameter) {
-		requestParams.put(key, annotatedParameter);
-	}
+	boolean hasRequestBody();
 
 	/**
-	 * Adds descriptor for path variable.
+	 * Gets well-defined semantic action type, e.g. http://schema.org/Action subtype.
 	 *
-	 * @param annotatedParameter descriptor
-	 * @param key name of path variable
+	 * @return
 	 */
-
-	public void addPathVariable(String key, AnnotatedParameter annotatedParameter) {
-		pathVariables.put(key, annotatedParameter);
-	}
+	String getSemanticActionType();
 
 	/**
-	 * Adds descriptor for request header.
+	 * Gets required parameters.
 	 *
-	 * @param annotatedParameter descriptor
-	 * @param key name of request header
+	 * @return
 	 */
-	public void addRequestHeader(String key, AnnotatedParameter annotatedParameter) {
-		requestHeaders.put(key, annotatedParameter);
-	}
+	Map<String, ActionInputParameter> getRequiredParameters();
 
 	/**
-	 * Gets input parameter info which is part of the URL mapping, both request parameters and path variables.
-	 *
-	 * @param name to retrieve
-	 * @return parameter descriptor or null
-	 */
-	@Override
-	public AnnotatedParameter getAnnotatedParameter(String name) {
-		AnnotatedParameter ret = requestParams.get(name);
-		if (ret == null) {
-			ret = pathVariables.get(name);
-		}
-		return ret;
-	}
-
-	/**
-	 * Gets request header info.
-	 *
-	 * @param name of the request header parameter name
-	 * @return request header descriptor or null
-	 */
-	public AnnotatedParameter getRequestHeader(String name) {
-		return requestHeaders.get(name);
-	}
-
-	/**
-	 * Gets request body info.
-	 *
-	 * @return request body descriptor or null
-	 */
-	public AnnotatedParameter getRequestBody() {
-		return requestBody;
-	}
-
-	/**
-	 * Determines if this descriptor has a request body.
-	 *
-	 * @return true if request body is present
-	 */
-	public boolean hasRequestBody() {
-		return requestBody != null;
-	}
-
-	/**
-	 * Allows to set request body descriptor.
-	 *
-	 * @param requestBody descripto
-	 */
-	public void setRequestBody(AnnotatedParameter requestBody) {
-		this.requestBody = requestBody;
-	}
-
-	/**
-	 * Gets semantic type of action, e.g. a subtype of hydra:Operation or schema:Action.
-	 * Use {@link Action} on a method handler to define the semantic type of an action.
-	 *
-	 * @return URL identifying the type
-	 */
-	public String getSemanticActionType() {
-		return semanticActionType;
-	}
-
-	/**
-	 * Sets semantic type of action, e.g. a subtype of hydra:Operation or schema:Action.
-	 *
-	 * @param semanticActionType URL identifying the type
-	 */
-	public void setSemanticActionType(String semanticActionType) {
-		this.semanticActionType = semanticActionType;
-	}
-
-	/**
-	 * Determines action input parameters for required url variables.
-	 *
-	 * @return required url variables
-	 */
-	public Map<String, AnnotatedParameter> getRequiredParameters() {
-		Map<String, AnnotatedParameter> ret = new HashMap<String, AnnotatedParameter>();
-		for (Map.Entry<String, AnnotatedParameter> entry : requestParams.entrySet()) {
-			AnnotatedParameter actionInputParameter = entry.getValue();
-			if (actionInputParameter.isRequired()) {
-				ret.put(entry.getKey(), actionInputParameter);
-			}
-		}
-		for (Map.Entry<String, AnnotatedParameter> entry : pathVariables.entrySet()) {
-			AnnotatedParameter actionInputParameter = entry.getValue();
-			ret.put(entry.getKey(), actionInputParameter);
-		}
-		// requestBody not supported, would have to use exploded modifier
-		return ret;
-	}
-
-
-	/**
-	 * Allows to set the cardinality, i.e. specify if the action refers to a collection or a single resource.
-	 * Default is {@link Cardinality#SINGLE}
-	 *
-	 * @param cardinality to set
-	 */
-	public void setCardinality(Cardinality cardinality) {
-		this.cardinality = cardinality;
-	}
-
-	/**
-	 * Allows to decide whether or not the action refers to a collection resource.
+	 * Hints if the action response is a single object or a collection.
 	 *
 	 * @return cardinality
 	 */
-	public Cardinality getCardinality() {
-		return cardinality;
-	}
->>>>>>> 8ab0d190
+	Cardinality getCardinality();
 }